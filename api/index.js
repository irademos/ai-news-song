--- conflicted
+++ resolved
@@ -468,27 +468,8 @@
     .filter(Boolean)
     .slice(0, 3);
 
-<<<<<<< HEAD
-  const storyKeyMap = new Map(stories.map((story) => [normalizeHeadlineKey(story.headline), story.headline]));
-  const filtered = normalized
-    .map((sel) => {
-      const key = normalizeHeadlineKey(sel.headline);
-      if (storyKeyMap.has(key)) {
-        return { ...sel, headline: storyKeyMap.get(key) };
-      }
-
-      const looseMatch = stories.find((story) => {
-        const storyKey = normalizeHeadlineKey(story.headline);
-        return storyKey.includes(key) || key.includes(storyKey);
-      });
-
-      return looseMatch ? { ...sel, headline: looseMatch.headline } : null;
-    })
-    .filter(Boolean);
-=======
   const headlineSet = new Set(stories.map((s) => s.headline));
   const filtered = normalized.filter((sel) => headlineSet.has(sel.headline));
->>>>>>> 0ba40eac
 
   if (!overviewScript || filtered.length !== 3) {
     throw new Error('Podcast planner returned an incomplete plan.');
@@ -712,21 +693,11 @@
   try {
     const plan = await planPodcastWithOpenRouter(stories);
 
-<<<<<<< HEAD
-    const storyLookup = new Map(stories.map((s) => [normalizeHeadlineKey(s.headline), s]));
-    const selectedStories = plan.selections.map((sel) => {
-      const key = normalizeHeadlineKey(sel.headline);
-      const match = storyLookup.get(key) || stories.find((s) => normalizeHeadlineKey(s.headline) === key) || {};
-      return {
-        ...match,
-        headline: match.headline || sel.headline,
-=======
     const selectedStories = plan.selections.map((sel) => {
       const match = stories.find((s) => s.headline === sel.headline) || {};
       return {
         ...match,
         headline: sel.headline,
->>>>>>> 0ba40eac
         source: sel.source || match.source || '',
         reason: sel.reason || '',
         host_script: sel.host_script || '',

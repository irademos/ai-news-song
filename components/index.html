--- conflicted
+++ resolved
@@ -760,59 +760,6 @@
       });
     }
 
-<<<<<<< HEAD
-    async function generateSongFromNews() {
-      const button = document.getElementById('generateSongButton');
-      const status = document.getElementById('generateSongStatus');
-      if (!button || !status) return;
-
-      button.disabled = true;
-      status.textContent = 'Crafting a Suno prompt from today\'s headlines...';
-
-      try {
-        const response = await fetch('/api/generate-song', { method: 'POST' });
-
-        if (response.status !== 202) {
-          const e = await response.json().catch(() => ({}));
-          throw new Error(e.error || 'Failed to create Suno task');
-        }
-
-        const body = await response.json();
-        const taskIds = body.task_ids || [];
-        const clipIds = body.clip_ids || [];
-
-        if (!taskIds.length && !clipIds.length) {
-          console.warn('Create response body:', body); // leaves a breadcrumb
-          throw new Error('Suno did not return any task or clip IDs');
-        }
-
-        // status.textContent = 'Song requested. Waiting for Suno to render…';
-        status.textContent = 'Song requested. Fetching audio…';
-
-        const clip = await pollForAudioIds({ taskIds, clipIds }, { timeoutMs: 180000, intervalMs: 15000 });
-        populateFromSuno(clip);
-
-        let saved = false;
-        try {
-          await saveGeneratedSong(clip, body.prompt);
-          saved = true;
-        } catch (persistError) {
-          console.error('Failed to save song to Firebase:', persistError);
-        }
-
-        status.textContent = saved
-          ? 'Your Suno song is ready and saved to Recent Spins.'
-          : 'Your Suno song is ready, but it could not be saved to Recent Spins.';
-      } catch (error) {
-        console.error('Failed to generate Suno song:', error);
-        status.textContent = error.message || 'Something went wrong while generating the song.';
-      } finally {
-        button.disabled = false;
-      }
-    }
-
-=======
->>>>>>> 5d15e05c
     document.addEventListener('DOMContentLoaded', () => {
       resetNowPlaying();
       loadHeadlines();
